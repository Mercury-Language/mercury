#include "mercury_lib.mh"	/* must come first */
extern "C" {
#include "mercury_init.h"
}

#include <stdio.h>

typedef MR_Word MercuryList;

static void print_list(MercuryList);

int main(int argc, char **argv) {
        char dummy;
        MR_Integer value;
        MercuryList list;
        int exit_status;

        printf("In main().\n");

        /*
        ** call mercury_init() to initialize the Mercury engine.
        ** This must be done before we can call any Mercury predicates
        ** or functions.
        */
        mercury_init(argc, argv, &dummy);

        /*
        ** call the C function foo_test(), which is the interface
        ** to the Mercury predicate foo/1 in mode
        **      :- mode foo(in) is semidet.
        */
        printf("foo_test(42) returns %s\n", foo_test(42) ? "TRUE" : "FALSE");
        printf("foo_test(43) returns %s\n", foo_test(43) ? "TRUE" : "FALSE");

        /*
        ** call the C function one_foo(), which is the interface
        ** to the Mercury predicate foo/1 in mode
        **      :- mode foo(out) is cc_multi.
        */
        one_foo(&value);
        printf("one_foo(&value) gives value = %ld\n", (long) value);

        /*
        ** call the C function foo_list(), which is the interface
        ** to the Mercury predicate foo/1 in mode
        **      :- mode foo(out) is multi.
        */
        printf("foo_list() = ");
        foo_list(&list);
        print_list(list);
        printf("\n");

        /*
        ** call the C functions bar(), bar_test(), and bar_inverse(),
        ** which are the C interfaces to the Mercury function bar/1
        ** in the modes
        **	:- mode bar(in) = out is det.
        **	:- mode bar(out) = in is det.
        **	:- mode bar(in) = in is det.
        ** respectively.
        */
        printf("bar(100) = %ld\n", (long) bar(100));
        printf("bar_test(100, 101) returns %s\n",
                (bar_test(100, 101) ? "TRUE" : "FALSE"));
        printf("bar_test(100, 200) returns %s\n",
                (bar_test(100, 200) ? "TRUE" : "FALSE"));
        bar_inverse(&value, 101);
        printf("bar_inverse(&value, 101) gives value = %ld\n", (long) value);
        bar_inverse(&value, 200);
        printf("bar_inverse(&value, 200) gives value = %ld\n", (long) value);

        if (baz(1, &value)) {
                printf("baz(1, &value) returns TRUE with value = %ld\n",
                        (long) value);
        } else {
                printf("baz(100, &value) returns FALSE\n");
        }
        if (baz(100, &value)) {
                printf("baz(100, &value) returns TRUE with value = %ld\n",
                        (long) value);
        } else {
                printf("baz(100, &value) returns FALSE\n");
        }

        /*
        ** call mercury_terminate() to shutdown the Mercury engine.
        ** This should be done after we have finished calling Mercury
        ** predicates or functions.
        */
        exit_status = mercury_terminate();

        printf("Returning from main().\n");
        return exit_status;
}

static void print_list(MercuryList list) {
<<<<<<< HEAD
        if (MR_list_is_empty(list)) {
                printf("[]");
        } else {
                printf("[");
                printf("%ld", (long) MR_list_head(list));
                list = MR_list_tail(list);
                while (!MR_list_is_empty(list)) {
                        printf(", %ld", (long) MR_list_head(list));
                        list = MR_list_tail(list);
                }
                printf("]");
        }
=======
	if (MR_list_is_empty(list)) {
		printf("[]");
	} else {
		printf("[");
		printf("%ld", (long) MR_list_head(list));
		list = MR_list_tail(list);
		while (!MR_list_is_empty(list)) {
			printf(", %ld", (long) MR_list_head(list));
			list = MR_list_tail(list);
		}
		printf("]");
	}
>>>>>>> 1b1ae35e
}<|MERGE_RESOLUTION|>--- conflicted
+++ resolved
@@ -94,20 +94,6 @@
 }
 
 static void print_list(MercuryList list) {
-<<<<<<< HEAD
-        if (MR_list_is_empty(list)) {
-                printf("[]");
-        } else {
-                printf("[");
-                printf("%ld", (long) MR_list_head(list));
-                list = MR_list_tail(list);
-                while (!MR_list_is_empty(list)) {
-                        printf(", %ld", (long) MR_list_head(list));
-                        list = MR_list_tail(list);
-                }
-                printf("]");
-        }
-=======
 	if (MR_list_is_empty(list)) {
 		printf("[]");
 	} else {
@@ -120,5 +106,4 @@
 		}
 		printf("]");
 	}
->>>>>>> 1b1ae35e
 }