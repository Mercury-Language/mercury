--- conflicted
+++ resolved
@@ -2543,11 +2543,7 @@
             CFLAGS_FOR_GOTOS="$CFLAGS_FOR_GOTOS -fomit-frame-pointer"
             ;;
         i*86-*|x86_64*)
-<<<<<<< HEAD
-            # On x86-64 with GCC 4.8 and 4.9 gcc labels do not work correctly
-=======
             # On x86-64 with GCC 4.8 and 4.9, gcc labels do not work correctly
->>>>>>> e3559f3e
             # with -ftree-dominator-opts -- we disable it for x86 in this case
             # too.
             #
